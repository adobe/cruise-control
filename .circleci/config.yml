--- conflicted
+++ resolved
@@ -1,10 +1,6 @@
 version: 2.1
 
 jobs:
-<<<<<<< HEAD
-=======
-
->>>>>>> f4725902
   build:
     environment:
       _JAVA_OPTIONS: "-Xms512m -Xmx1g"
@@ -76,8 +72,6 @@
       - integration-test:
           requires:
             - build
-<<<<<<< HEAD
-=======
           filters:
             branches:
               ignore: /.*/
@@ -86,7 +80,6 @@
       - publish:
           requires:
             - integration-test
->>>>>>> f4725902
           filters:
             branches:
               ignore: /.*/
